from setuptools import setup

setup(
    name='biorbd_viz',
    description="Biorbd vizualization toolkit",
    author="Pariterre",
    author_email='pariterre@hotmail.com',
    url='https://github.com/pyomeca/biorbd-viz',
    license='Apache 2.0',
<<<<<<< HEAD
    packages=['pyoviz'],
    package_data={'': ['ressources/*.png']},
    include_package_data=True,
    # install_requires=requirements,
    keywords='pyoviz',
=======
    packages=['biorbd_viz'],
    keywords='biorbd_viz',
>>>>>>> 08844401
    classifiers=[
        'Programming Language :: Python :: 3.6',
        'Programming Language :: Python :: 3.7',
    ]
)<|MERGE_RESOLUTION|>--- conflicted
+++ resolved
@@ -7,16 +7,8 @@
     author_email='pariterre@hotmail.com',
     url='https://github.com/pyomeca/biorbd-viz',
     license='Apache 2.0',
-<<<<<<< HEAD
-    packages=['pyoviz'],
-    package_data={'': ['ressources/*.png']},
-    include_package_data=True,
-    # install_requires=requirements,
-    keywords='pyoviz',
-=======
     packages=['biorbd_viz'],
     keywords='biorbd_viz',
->>>>>>> 08844401
     classifiers=[
         'Programming Language :: Python :: 3.6',
         'Programming Language :: Python :: 3.7',
